--- conflicted
+++ resolved
@@ -4,7 +4,6 @@
 wandb/*
 outputs/*
 fastapp/outputs/*
-<<<<<<< HEAD
 *.pyc
 
 # Byte-compiled / optimized / DLL files
@@ -164,7 +163,5 @@
 mlruns
 
 .DS_store
-=======
 *.ipynb
-*.csv
->>>>>>> 6c4f5616
+*.csv